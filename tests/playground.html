--- conflicted
+++ resolved
@@ -618,20 +618,15 @@
     <input type="button" value="Airstrike!" onclick="airstrike(100)">
     <input type="button" value="Spaghetti!" onclick="spaghetti(8)">
   </p>
-<<<<<<< HEAD
-  <p>
-    Log events: &nbsp;
-    <input type="checkbox" onclick="logEvents(this.checked)" id="logCheck">
-  </p>
-  <p>
-    Search: &nbsp;
-    <input type="text" onkeyup="search();" id="searchInput">
-  </p>
-=======
+
   <ul class="playgroundToggleOptions">
     <li>
       <label for="logCheck">Log events:</label>
       <input type="checkbox" onclick="logEvents(this.checked)" id="logCheck">
+    </li>
+    <li>
+      Search: &nbsp;
+      <input type="text" onkeyup="search();" id="searchInput">
     </li>
     <li>
       <label for="blockRenderDebugCheck">Enable block rendering debug:</label>
@@ -644,7 +639,6 @@
     </li>
   </ul>
 
->>>>>>> b8ce62de
 
   <!-- The next three blocks of XML are sample toolboxes for testing basic
   configurations.  For more information on building toolboxes, see https://developers.google.com/blockly/guides/configure/web/toolbox -->
@@ -680,14 +674,10 @@
   <!-- toolbox-categories has a category menu and an auto-closing flyout.  The
   Variables category uses untyped variable blocks.
   See https://developers.google.com/blockly/guides/create-custom-blocks/variables#untyped_variable_blocks for more information. -->
-<<<<<<< HEAD
-  <xml id="toolbox-categories" style="display: none">
+  <xml xmlns="https://developers.google.com/blockly/xml" id="toolbox-categories" style="display: none">
     <category name="Search" custom="SEARCH"></category>
     <category name="Logic" colour="%{BKY_LOGIC_HUE}">
-=======
-  <xml xmlns="https://developers.google.com/blockly/xml" id="toolbox-categories" style="display: none">
     <category name="Logic" categorystyle="logic_category">
->>>>>>> b8ce62de
       <block type="controls_if"></block>
       <block type="logic_compare"></block>
       <block type="logic_operation"></block>
